# standard imports
import logging
import logging.config
import logging.handlers
import multiprocessing
import pickle

# project imports
from backoff import execute_request_with_logger

# third parties imports
from google.auth.transport.requests import Request
from googleapiclient.discovery import build
from googleapiclient.errors import HttpError
from tenacity import RetryError


class DriveWorker(multiprocessing.Process):
    def __init__(self, start_creds_file_name, dest_creds_file_name, task_queue, folder_mapping, copy_mapping,
                 log_queue, id_from, id_to, max_size, sqlite_path, already_copied_data, db_lock, scopes):
        multiprocessing.Process.__init__(self)

        self.start_creds_file_name = start_creds_file_name
        self.dest_creds_file_name = dest_creds_file_name
        self.task_queue = task_queue
        self.folder_mapping = folder_mapping
        self.copy_mapping = copy_mapping
        self.log_queue = log_queue

        self.id_from = id_from
        self.id_to = id_to
        self.max_size = max_size

        self.sqlite_path = sqlite_path
        self.already_copied_data = already_copied_data
        self.db_lock = db_lock

        self.scopes = scopes

        # Properties used outside the init
        self.start_drive_sdk = None
        self.dest_drive_sdk = None
        self.path = {'id': None, 'name': None}
        self.api_logger = None
        self.queue_logger = None

    def run(self):

        # START ID CREDENTIAL FLOW
        with open(self.start_creds_file_name, 'rb') as credentials_dat:
            start_creds = pickle.load(credentials_dat)

        # DEST ID CREDENTIAL FLOW
        with open(self.dest_creds_file_name, 'rb') as credentials_dat:
            dest_creds = pickle.load(credentials_dat)

        self.start_drive_sdk = build('drive', 'v3', credentials=start_creds)
        self.dest_drive_sdk = build('drive', 'v3', credentials=dest_creds)

        config_worker = {
            'version': 1,
            'disable_existing_loggers': False,
            'formatters': {
                'detailed': {
                    'class': 'logging.Formatter',
                    'format': '%(asctime)s %(name)-15s %(levelname)-8s %(processName)-10s %(message)s'
                },
                'api': {
                    'class': 'logging.Formatter',
                    'format': '%(asctime)s %(levelname)-6s %(message)s'
                }
            },
            'handlers': {
                'queue': {
                    'class': 'logging.handlers.QueueHandler',
                    'queue': self.log_queue,
                    'level': 'INFO',
                },
                'console': {
                    'class': 'logging.StreamHandler',
                    'level': 'DEBUG',
                },
                'api': {
                    'class': 'logging.FileHandler',
                    'filename': '{}.log'.format(self.name),
                    'mode': 'w',
                    'formatter': 'api',
                    'encoding': 'utf-8',
                    'level': 'DEBUG',
                },
            },
            'loggers': {
                'queue': {
                    'level': 'INFO',
                    'handlers': ['queue'],
                    'propagate': True,
                },
                '{}_api'.format(self.name): {
                    'level': 'DEBUG',
                    'handlers': ['api'],
                    'formatter': 'detailed',
                    'propagate': False,
                },
            },
        }
        logging.config.dictConfig(config_worker)
        self.api_logger = logging.getLogger('{}_api'.format(self.name))
        self.queue_logger = logging.getLogger('queue')

        # when trying to copy some mimeTypes, the APIs will return a Bad Request error, so we skip them
        excluded_mime_type = {
            'application/vnd.google-apps.fusiontable',  # Fusion Tables, going to be dismissed in december 2019
        }

        while True:

            if start_creds.expired:
                start_creds.refresh(Request())

            if dest_creds.expired:
                dest_creds.refresh(Request())

            next_task = self.task_queue.get()

            if next_task is None:
                # Poison pill means shutdown
                self.queue_logger.info('{}: Exiting'.format(self.name))

                self.task_queue.task_done()
                break

            self.queue_logger.info(next_task)
            start_folder_id = next_task.get('id')
            # start_folder_full_name = next_task.get('name')
<<<<<<< HEAD
            dest_folder_id = self.folder_mapping.get(start_folder_id)
            start_tmp_id = self.folder_mapping.get('root_copy_tmp')
=======
            dest_folder_id = self.file_mapping.get(start_folder_id)

            # the temporary folder used to do the firs copy of the files
            start_tmp_id = self.file_mapping.get('root_copy_tmp')
>>>>>>> bfe9c112

            page_size = 1000
            drive_list_params = {
                'pageSize': page_size,
                'q': "'{}' in parents and trashed=false".format(start_folder_id),
                'orderBy': 'name',
                'fields': 'files(capabilities/canCopy,id,mimeType,name,webViewLink,size),nextPageToken',
            }

            folder_childs = []

            # we list all the files in a folder
            self.api_logger.debug("CALL: self.start_drive_sdk.files().list(): {}".format(drive_list_params))
            files = self.start_drive_sdk.files()
            request = files.list(**drive_list_params)
            while request is not None:
                current_files = execute_request_with_logger(request, self.api_logger, self.api_logger.level)
                self.api_logger.debug("RESPONSE: self.start_drive_sdk.files().list(): {}".format(current_files))
                folder_childs.extend(current_files.get('files', []))
                request = files.list_next(request, current_files)

            # separate list for files and for folders
            gdrive_folders = []
            gdrive_files = []

            # we separate google drive folders from files in two different lists
            for gdrive_child in folder_childs:
                child_name = gdrive_child.get('name')
                child_mime_type = gdrive_child.get('mimeType')
                child_size = int(gdrive_child.get('size', 0))
                child_capabilities = gdrive_child.get('capabilities')
                child_id = gdrive_child.get('id')

                # we skip the temporary folder
                if child_id == start_tmp_id:
                    continue

                if child_mime_type == 'application/vnd.google-apps.folder':
                    gdrive_folders.append(gdrive_child)
                else:
                    # we make sure we can copy the file. We skip if one of the following conditions is true:
                    # 1) Drive does not allow the copy (canCopy == False)
                    # 2) the file size is bigger than the one passed in the cmd line arguments
                    # 3) the mimeType is part of the excluded mimeTypes
                    if not child_capabilities.get('canCopy')\
                            or (child_size > self.max_size > 0) \
                            or child_mime_type in excluded_mime_type:
                        self.queue_logger.debug('Skipping file: {}'.format(gdrive_child))

                        mapping = {
                            'name': child_name,
                            'mimeType': child_mime_type,
                            'size': child_size,
                            'canCopy': 'N',
                            'original-id': child_id,
                            'copy-id': '',
                            'original-link': gdrive_child.get('webViewLink'),
                            'copy-link': '',
                        }
                        self.copy_mapping.append(mapping)

                        continue
                    gdrive_files.append(gdrive_child)

            # batch folder copy
            if gdrive_folders:  # if there are no folders, we skip
                batch_created_folders = []

                for gdrive_folder in gdrive_folders:
                    folder_id = gdrive_folder.get('id')
                    folder_name = gdrive_folder.get('name')

<<<<<<< HEAD
                    if self.folder_mapping.get(folder_id):
                        print("Folder {} already copied".format(folder_id))
=======
                    # Folders can have more than one parent, so sometimes it may happen to copy them more than once
                    # TODO the tool currently skips the copy, it should fix the parents at destination instead
                    if self.file_mapping.get(folder_id):
                        self.queue_logger.warning("Folder {} already copyied".format(folder_id))
>>>>>>> bfe9c112
                        continue

                    insert_folder = False
                    if self.already_copied_data.get(folder_id):
                        copied_folder = self.already_copied_data.get(folder_id)
                    else:
                        pass

                    drive_insert_params = {
                        'body': {
                            'name': folder_name,
                            'mimeType': 'application/vnd.google-apps.folder',
                            'parents': [dest_folder_id],
                        },
                        'fields': 'id,name,webViewLink',
                    }

                    self.api_logger.debug("CALL: self.dest_drive_sdk.files().create(): {}".format(drive_insert_params))
                    insert_request = execute_request_with_logger(
                        self.dest_drive_sdk.files().create(**drive_insert_params),
                        self.api_logger, self.api_logger.level)
                    self.api_logger.debug("RESPONSE: self.dest_drive_sdk.files().create(): {}".format(insert_request))

                    # we save the newly crated folder with a reference to the old one
                    batch_created_folders.append((folder_id, insert_request))

                # once the batch is over we add new folders to the task queue and we update the mapping
                for original_folder_id, result in batch_created_folders:
                    new_folder = {
                        'id': result.get('id'),
                        'name': result.get('name')
                    }

                    old_folder = {
                        'id': original_folder_id,
                        'name': result.get('name')
                    }

                    mapping = {
                        'name': result.get('name'),
                        'mimeType': 'application/vnd.google-apps.folder',
                        'size': 'N/A',
                        'canCopy': 'N/A',
                        'original-id': original_folder_id,
                        'copy-id': result.get('id'),
                        'original-link':
                            result.get('webViewLink').replace(result.get('id'), original_folder_id),
                        'copy-link': result.get('webViewLink'),
                    }

                    self.folder_mapping[original_folder_id] = new_folder.get('id')
                    self.copy_mapping.append(mapping)
                    self.task_queue.put(old_folder)

            # temporary file copy
            if gdrive_files:
                temporary_file_copies = []
                final_file_copies = []

                for gdrive_file in gdrive_files:
                    file_id = gdrive_file.get('id')
                    file_name = gdrive_file.get('name')

                    tmp_copy_params = {
                        'fileId': file_id,
                        'body': {
                            'name': file_name,
                            'parents': [start_tmp_id],
                        },
                        'fields': 'id,name,parents',
                    }

                    # Sometime Google APIs won't let us copy files even after many retries. When this happens, we
                    # fail gently notifying the user
                    self.api_logger.debug("CALL: self.start_drive_sdk.files().copy(): {}".format(tmp_copy_params))
                    try:
                        tmp_file_copy_request = execute_request_with_logger(
                            self.start_drive_sdk.files().copy(**tmp_copy_params), self.api_logger, self.api_logger.level)
                        self.api_logger.debug("RESPONSE: self.start_drive_sdk.files().copy(): {}"
                                              .format(tmp_file_copy_request))
                    except RetryError:
                        self.api_logger.debug("ERROR: self.start_drive_sdk.files().copy(): {}".format(tmp_copy_params))
                        self.queue_logger.error("It was impossible to copy file {} : {}".format(file_id, file_name))
                        continue

                    # some times file copy is not working correctly and files are not created in the right folder
                    if start_tmp_id not in tmp_file_copy_request.get('parents'):
                        parents_update_params = {
                            'fileId': tmp_file_copy_request.get('id'),
                            'addParents': start_tmp_id,
                            'removeParents': ",".join(tmp_file_copy_request.get('parents')),
                        }

                        self.api_logger.debug("CALL: self.start_drive_sdk.files().update(): {}"
                                              .format(parents_update_params))
                        parents_update_req = execute_request_with_logger(self.start_drive_sdk.files()
                                                                         .update(**parents_update_params),
                                                                         self.api_logger, self.api_logger.level)
                        self.api_logger.debug("RESPONSE: self.start_drive_sdk.files().update(): {}"
                                              .format(parents_update_req))

                    temporary_file_copies.append((file_id, tmp_file_copy_request))

                # once the batch is over, we prepare everything for the final copy and the final deletion
                for original_file_id, result in temporary_file_copies:
                    temp_file_id = result.get('id')
                    temp_file_name = result.get('name')

                    dest_copy_params = {
                        'fileId': temp_file_id,
                        'body': {
                            'name': temp_file_name,
                            'parents': [dest_folder_id],
                        },
                        'fields': 'id,name,mimeType,name,webViewLink,parents,size',
                    }
                    tmp_delete_params = {
                        'fileId': temp_file_id
                    }

                    self.api_logger.debug("CALL: self.dest_drive_sdk.files().copy(): {}".format(dest_copy_params))
                    final_copy_request = execute_request_with_logger(
                        self.dest_drive_sdk.files().copy(**dest_copy_params), self.api_logger, self.api_logger.level)
                    self.api_logger.debug("RESPONSE: self.dest_drive_sdk.files().copy(): {}".format(final_copy_request))

                    # some times file copy is not working correctly and files are not created in the right folder
                    if dest_folder_id not in final_copy_request.get('parents'):
                        parents_update_params = {
                            'fileId': final_copy_request.get('id'),
                            'addParents': dest_folder_id,
                            'removeParents': ",".join(final_copy_request.get('parents')),
                        }

                        self.api_logger.debug("CALL: self.dest_drive_sdk.files().update(): {}"
                                              .format(parents_update_params))
                        parents_update_req = execute_request_with_logger(self.dest_drive_sdk.files()
                                                                         .update(**parents_update_params),
                                                                         self.api_logger, self.api_logger.level)
                        self.api_logger.debug("RESPONSE: self.dest_drive_sdk.files().update(): {}"
                                              .format(parents_update_req))

                    final_file_copies.append((original_file_id, final_copy_request))

                    # sometimes, when deleting a file, even if Google API return errors (e.g., 500), files are deleted
                    # to manage this the copier fails gracefully
                    try:
                        self.api_logger.debug(
                            "CALL: self.start_drive_sdk.files().delete(): {}".format(tmp_delete_params))
                        tmp_delete_req = execute_request_with_logger(
                            self.start_drive_sdk.files().delete(**tmp_delete_params), self.api_logger,
                            self.api_logger.level)
                        self.api_logger.debug("RESPONSE: self.start_drive_sdk.files().delete(): {}"
                                              .format(tmp_delete_req))
                    except HttpError as he:
                        he_str = str(he)
                        if "File not found: {}".format(temp_file_id) in str(he_str):
                            self.api_logger.debug("EXCEPTION: self.start_drive_sdk.files().delete(): {}".format(he_str))
                        else:
                            raise he

                # we update the mapping with the newly copied files
                for original_file_id, result in final_file_copies:
                    mapping = {
                        'name': result.get('name'),
                        'mimeType': result.get('mimeType'),
                        'size': int(result.get('size', 0)),
                        'canCopy': 'Y',
                        'original-id': original_file_id,
                        'copy-id': result.get('id'),
                        'original-link': result.get('webViewLink').replace(result.get('id'), original_file_id),
                        'copy-link': result.get('webViewLink'),
                    }

                    self.copy_mapping.append(mapping)

            self.task_queue.task_done()

    def __str__(self):
        return "DriveWorker for [{id}] {name}".format(**self.path)


class LoggingListener(multiprocessing.Process):
    def __init__(self, logging_q, stop_event, id_from, id_to):
        multiprocessing.Process.__init__(self)

        self.logging_q = logging_q
        self.stop_event = stop_event
        self.id_from = id_from
        self.id_to = id_to

    def run(self):
        listener_logging_config = {
            'version': 1,
            'disable_existing_loggers': False,
            'formatters': {
                'detailed': {
                    'class': 'logging.Formatter',
                    'format': '%(asctime)s %(name)-15s %(levelname)-8s %(processName)-10s %(message)s'
                },
                'simple': {
                    'class': 'logging.Formatter',
                    'format': '%(asctime)s %(levelname)-8s %(processName)-10s %(message)s'
                }
            },
            'handlers': {
                'console': {
                    'class': 'logging.StreamHandler',
                    'level': 'WARNING',
                    'formatter': 'simple',
                },
                'file': {
                    'class': 'logging.FileHandler',
                    'filename': '{}-{}.log'.format(self.id_from, self.id_to),
                    'mode': 'w',
                    'formatter': 'detailed',
                    'encoding': 'utf-8',
                },
                'googleapiclient.discovery': {
                    'class': 'logging.FileHandler',
                    'filename': 'googleapiclient.discovery.log',
                    'mode': 'w',
                    'formatter': 'detailed',
                    'encoding': 'utf-8',
                }
            },
            'root': {
                'level': 'INFO',
                'handlers': ['console']
            },
            'loggers': {
                'googleapiclient.discovery': {
                    'level': 'INFO',
                    'handlers': ['googleapiclient.discovery', 'file'],
                    'propagate': False,
                },
            }
        }

        logging.config.dictConfig(listener_logging_config)
        listener = logging.handlers.QueueListener(self.logging_q, LoggingHandler())
        listener.start()
        self.stop_event.wait()
        listener.stop()


class LoggingHandler:
    """
    A simple handler for logging events. It runs in the listener process and
    dispatches events to loggers based on the name in the received record,
    which then get dispatched, by the logging system, to the handlers
    configured for those loggers.
    """

    @staticmethod
    def handle(record):
        logger = logging.getLogger(record.name)
        # The process name is transformed just to show that it's the listener
        # doing the logging to files and console
        record.processName = '{} (for {})'.format(multiprocessing.current_process().name, record.processName)
        logger.handle(record)<|MERGE_RESOLUTION|>--- conflicted
+++ resolved
@@ -132,15 +132,10 @@
             self.queue_logger.info(next_task)
             start_folder_id = next_task.get('id')
             # start_folder_full_name = next_task.get('name')
-<<<<<<< HEAD
             dest_folder_id = self.folder_mapping.get(start_folder_id)
+
+            # the temporary folder used to do the firs copy of the files
             start_tmp_id = self.folder_mapping.get('root_copy_tmp')
-=======
-            dest_folder_id = self.file_mapping.get(start_folder_id)
-
-            # the temporary folder used to do the firs copy of the files
-            start_tmp_id = self.file_mapping.get('root_copy_tmp')
->>>>>>> bfe9c112
 
             page_size = 1000
             drive_list_params = {
@@ -213,15 +208,8 @@
                     folder_id = gdrive_folder.get('id')
                     folder_name = gdrive_folder.get('name')
 
-<<<<<<< HEAD
                     if self.folder_mapping.get(folder_id):
                         print("Folder {} already copied".format(folder_id))
-=======
-                    # Folders can have more than one parent, so sometimes it may happen to copy them more than once
-                    # TODO the tool currently skips the copy, it should fix the parents at destination instead
-                    if self.file_mapping.get(folder_id):
-                        self.queue_logger.warning("Folder {} already copyied".format(folder_id))
->>>>>>> bfe9c112
                         continue
 
                     insert_folder = False
